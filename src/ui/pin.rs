--- conflicted
+++ resolved
@@ -160,7 +160,6 @@
                 stroke: pin.stroke,
             }));
         }
-<<<<<<< HEAD
 
         PinShape::Star => {
             let points = vec![
@@ -185,10 +184,7 @@
             }));
         }
 
-        PinShape::Custom(f) => f(
-=======
         PinShape::Custom(f) => f.call(
->>>>>>> e8b08613
             painter,
             Rect::from_center_size(pos, vec2(size, size)),
             pin.fill,
